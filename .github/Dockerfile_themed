<<<<<<< HEAD
FROM maven:3-eclipse-temurin-17 AS maven
=======
# === Build Stage ===
# Use Maven to build the project
FROM maven:3-eclipse-temurin-17 as maven

# Build arguments for cache invalidation
ARG BUILD_TIMESTAMP
ARG JAR_CHECKSUM

# Define build arguments for User Storage database environment variables
ARG DB_URL=jdbc:postgresql://localhost:5432/obp_mapped
ARG DB_USER=oidc_user
ARG DB_PASSWORD=your_secure_password
ARG DB_DRIVER=org.postgresql.Driver
ARG DB_DIALECT=org.hibernate.dialect.PostgreSQLDialect

# Define build arguments for Keycloak database environment variables
ARG KC_DB_URL=jdbc:postgresql://localhost:5433/keycloak
ARG KC_DB_USERNAME=keycloak
ARG KC_DB_PASSWORD=keycloak_changeme
ARG HIBERNATE_DDL_AUTO=validate
ARG HIBERNATE_SHOW_SQL=true
ARG HIBERNATE_FORMAT_SQL=true

>>>>>>> be82fb6e
COPY . /app
WORKDIR /app

<<<<<<< HEAD
FROM quay.io/keycloak/keycloak:latest AS builder
=======
# Cache invalidation layer - forces rebuild when JAR changes
RUN echo "Build timestamp: ${BUILD_TIMESTAMP}" > /tmp/build-info.txt && \
    echo "JAR checksum: ${JAR_CHECKSUM}" >> /tmp/build-info.txt

# Build with Maven resource filtering using build arguments
RUN mvn clean install -DskipTests=true \
    -DDB_URL="${DB_URL}" \
    -DDB_USER="${DB_USER}" \
    -DDB_PASSWORD="${DB_PASSWORD}" \
    -DDB_DRIVER="${DB_DRIVER}" \
    -DDB_DIALECT="${DB_DIALECT}" \
    -DKC_DB_URL="${KC_DB_URL}" \
    -DKC_DB_USERNAME="${KC_DB_USERNAME}" \
    -DKC_DB_PASSWORD="${KC_DB_PASSWORD}" \
    -DHIBERNATE_DDL_AUTO="${HIBERNATE_DDL_AUTO}" \
    -DHIBERNATE_SHOW_SQL="${HIBERNATE_SHOW_SQL}" \
    -DHIBERNATE_FORMAT_SQL="${HIBERNATE_FORMAT_SQL}"

# Use official Keycloak image (26.0.5) as a base for building
FROM quay.io/keycloak/keycloak:26.0.5 as builder

# Build arguments for cache invalidation
ARG BUILD_TIMESTAMP
ARG JAR_CHECKSUM
>>>>>>> be82fb6e

# Enable Keycloak health and metrics endpoints
ENV KC_HEALTH_ENABLED=true
ENV KC_METRICS_ENABLED=true
ENV KC_FEATURES=token-exchange
ENV KC_DB=postgres

# Set working directory inside the container
WORKDIR /opt/keycloak

# Switch to root user to perform privileged operations (e.g., keystore generation)
USER root

# Generate a self-signed SSL certificate for development/testing purposes
RUN keytool -genkeypair -storepass password -storetype PKCS12 \
    -keyalg RSA -keysize 2048 -dname "CN=server" -alias server \
    -ext "SAN:c=DNS:localhost,IP:127.0.0.1" \
    -keystore conf/server.keystore

# Add the PostgreSQL JDBC driver to the providers directory for database connectivity
ADD --chown=keycloak:keycloak https://jdbc.postgresql.org/download/postgresql-42.7.2.jar /opt/keycloak/providers/

# Copy build info and cache invalidation layer
COPY --from=maven /tmp/build-info.txt /tmp/build-info.txt

# Add your custom User Storage Provider (or other extensions) JAR
# This layer will be invalidated when the JAR changes due to the cache invalidation above
COPY --from=maven /app/target/obp-keycloak-provider.jar /opt/keycloak/providers/

# Prebuild the Keycloak server (e.g., compile extensions, optimize image)
RUN /opt/keycloak/bin/kc.sh build


# === Final Runtime Image ===
# Use the same Keycloak base image for the final runtime image
FROM quay.io/keycloak/keycloak:26.0.5

# Copy the entire prebuilt Keycloak directory (including config, keystore) from the builder stage
COPY --from=builder /opt/keycloak/ /opt/keycloak/

# Copy build info for debugging
COPY --from=builder /tmp/build-info.txt /opt/keycloak/

# Switch to root user to create theme directories and copy theme files
USER root

# Copy the entire theme directory structure
COPY themes/obp/ /opt/keycloak/themes/obp/

# Set proper ownership for theme files
RUN chown -R keycloak:keycloak /opt/keycloak/themes/obp

# Switch back to keycloak user for security
USER keycloak

# Set default environment variables for Keycloak's internal database
ENV KC_DB=postgres
ENV KC_DB_URL=jdbc:postgresql://keycloak-postgres:5432/keycloak
ENV KC_DB_USERNAME=keycloak
ENV KC_DB_PASSWORD=keycloak_changeme

# Set default environment variables for User Storage database configuration
ENV DB_URL=jdbc:postgresql://user-storage-postgres:5432/obp_mapped
ENV DB_USER=oidc_user
ENV DB_PASSWORD=your_secure_password
ENV DB_DRIVER=org.postgresql.Driver
ENV DB_DIALECT=org.hibernate.dialect.PostgreSQLDialect
ENV DB_AUTHUSER_TABLE=v_oidc_users

# Default Hibernate configuration for User Storage
ENV HIBERNATE_DDL_AUTO=validate
ENV HIBERNATE_SHOW_SQL=true
ENV HIBERNATE_FORMAT_SQL=true

# Default Keycloak runtime configuration
ENV KC_HOSTNAME_STRICT=false
ENV KC_HOSTNAME_STRICT_HTTPS=false
ENV KC_HTTP_ENABLED=true
ENV KC_HEALTH_ENABLED=true
ENV KC_METRICS_ENABLED=true
ENV KC_FEATURES=token-exchange
ENV HIBERNATE_DDL_AUTO=validate
ENV HIBERNATE_SHOW_SQL=true
ENV HIBERNATE_FORMAT_SQL=true

# Theme will be automatically available as 'obp' theme in Keycloak admin console
# No need to set as default - users can select it in Realm Settings > Themes

# Start Keycloak in development mode (enables features like auto-reload, less strict config)
ENTRYPOINT ["/opt/keycloak/bin/kc.sh", "start-dev", "--verbose"]<|MERGE_RESOLUTION|>--- conflicted
+++ resolved
@@ -1,6 +1,3 @@
-<<<<<<< HEAD
-FROM maven:3-eclipse-temurin-17 AS maven
-=======
 # === Build Stage ===
 # Use Maven to build the project
 FROM maven:3-eclipse-temurin-17 as maven
@@ -24,13 +21,10 @@
 ARG HIBERNATE_SHOW_SQL=true
 ARG HIBERNATE_FORMAT_SQL=true
 
->>>>>>> be82fb6e
+FROM maven:3-eclipse-temurin-17 AS maven
 COPY . /app
 WORKDIR /app
 
-<<<<<<< HEAD
-FROM quay.io/keycloak/keycloak:latest AS builder
-=======
 # Cache invalidation layer - forces rebuild when JAR changes
 RUN echo "Build timestamp: ${BUILD_TIMESTAMP}" > /tmp/build-info.txt && \
     echo "JAR checksum: ${JAR_CHECKSUM}" >> /tmp/build-info.txt
@@ -55,7 +49,9 @@
 # Build arguments for cache invalidation
 ARG BUILD_TIMESTAMP
 ARG JAR_CHECKSUM
->>>>>>> be82fb6e
+RUN mvn clean install -DskipTests=true
+
+FROM quay.io/keycloak/keycloak:latest AS builder
 
 # Enable Keycloak health and metrics endpoints
 ENV KC_HEALTH_ENABLED=true
